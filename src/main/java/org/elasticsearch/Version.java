--- conflicted
+++ resolved
@@ -181,13 +181,9 @@
     public static final int V_1_2_0_ID = /*00*/1020099;
     public static final Version V_1_2_0 = new Version(V_1_2_0_ID, false, org.apache.lucene.util.Version.LUCENE_4_8);
     public static final int V_1_2_1_ID = /*00*/1020199;
-<<<<<<< HEAD
     public static final Version V_1_2_1 = new Version(V_1_2_1_ID, false, org.apache.lucene.util.Version.LUCENE_4_8);
-=======
-    public static final Version V_1_2_1 = new Version(V_1_2_1_ID, false, org.apache.lucene.util.Version.LUCENE_48);
     public static final int V_1_2_2_ID = /*00*/1020299;
-    public static final Version V_1_2_2 = new Version(V_1_2_2_ID, false, org.apache.lucene.util.Version.LUCENE_48);
->>>>>>> 534b07a3
+    public static final Version V_1_2_2 = new Version(V_1_2_2_ID, false, org.apache.lucene.util.Version.LUCENE_4_8);
     public static final int V_1_3_0_ID = /*00*/1030099;
     public static final Version V_1_3_0 = new Version(V_1_3_0_ID, false, org.apache.lucene.util.Version.LUCENE_4_9);
     public static final int V_2_0_0_ID = /*00*/2000099;
